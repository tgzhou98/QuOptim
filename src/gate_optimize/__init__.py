--- conflicted
+++ resolved
@@ -23,17 +23,10 @@
 
 
 def main() -> None:
-<<<<<<< HEAD
-    app = QApplication(sys.argv)
-    window = MainWindow()
-    window.show()
-    sys.exit(app.exec())
-=======
     # app = QApplication(sys.argv)
     # window = MainWindow()
     # window.show()
     # sys.exit(app.exec())
->>>>>>> bbed11d7
 
     # logger.info("starting gpaw computation server...")
     mcp.run(transport="stdio")
