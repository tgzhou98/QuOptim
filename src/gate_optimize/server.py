import base64
from typing import Annotated, Literal, List
import requests
import json

from mcp.server.fastmcp import FastMCP
from mcp.types import ImageContent, TextContent

from .pulse.optimize_cz import GRAPE as GRAPE_CZ
from .pulse.optimize_x import RobustGRAPEFourierCoeffs as GRAPE_X
from .circuit.minimal_runner import run_minimal_circuit_generation, load_steane_targets
from .circuit.environment import Environment
from .circuit.experiment import Experiment
from .circuit import utils
from .circuit.runner import parse
from .circuit.fidelity_simulation import simulate_circuit_fidelity
import numpy as np
from matplotlib import pyplot as plt
from scipy.linalg import expm
import stim
import tempfile
import os
import torch
import base64

from qiskit import QuantumCircuit
from qiskit import qasm3
import qiskit.quantum_info as qi
import qiskit.synthesis as qs
from qiskit.compiler import transpile

import numpy as np
from matplotlib import pyplot as plt
from importlib import resources

import io


mcp = FastMCP("mcp-gate-optimize")

GUI_ENDPOINT = "http://127.0.0.1:12345/update"

def send_to_gui(**kwargs):
    try:
        kwargs.setdefault("status", "finished")
        requests.post(GUI_ENDPOINT, json=kwargs, timeout=2)
    except requests.exceptions.RequestException:
        pass


@mcp.tool(
    name="optimize_cz_gate",
    description="Run the GRAPE algorithm to optimize the CZ gate with comprehensive pulse optimization and bidirectional evolution.",
)
async def optimize_cz_gate(
    iterations: Annotated[int, "The number of iterations for the optimization."] = 500,
    learning_rate: Annotated[float, "The learning rate for the optimization."] = 0.5,
    time_steps: Annotated[int, "Number of time steps for pulse discretization."] = 100,
) -> list[ImageContent | TextContent]:
    """
    Run the GRAPE algorithm to optimize the CZ gate with comprehensive analysis.

    Args:
        iterations: The number of iterations for the optimization.
        learning_rate: The learning rate for the optimization.
        time_steps: Number of time steps for pulse discretization.

    Returns:
        A list containing dual-plot visualization and comprehensive optimization results.
    """
    # Set default values inside the function
    pulse_time = 7.6
    omega_max = 1.0
    
    # Initialize GRAPE with custom parameters
    g = GRAPE_CZ()
    
    # Update GRAPE parameters to match input
    g.t_list = np.linspace(0, pulse_time, time_steps + 1)
    g.dt = g.t_list[1] - g.t_list[0]
    g.phi = np.random.rand(len(g.t_list)) * 2 * np.pi
    g.Omega_max = omega_max
    g.HNplus1 = np.array([[1,0,0,0],[0,0,0,0],[0,0,2,0],[0,0,0,0]]) / g.dt
    
    print("Initialized CZ gate GRAPE optimization with bidirectional evolution.")
    
    # Track optimization progress
    progress_text = []
    progress_text.append("=== CZ GATE GRAPE OPTIMIZATION ===")
    progress_text.append("Pulse Parameters:")
    progress_text.append(f"  - Total time: {pulse_time:.3f}")
    progress_text.append(f"  - Time steps: {time_steps}")
    progress_text.append(f"  - dt: {g.dt:.6f}")
    progress_text.append(f"  - Omega_max: {omega_max}")
    progress_text.append(f"  - Learning rate: {learning_rate}")
    progress_text.append(f"  - Iterations: {iterations}")
    progress_text.append("")
    
    progress_text.append("Initial Conditions:")
    progress_text.append("  - Initial state: |01⟩ (01, 0r, 11, W) - unnormalized")
    progress_text.append("  - Target state: |01⟩ → |01⟩, |11⟩ → -|11⟩ (CZ gate)")
    progress_text.append("  - Basis states: 4D Hilbert space")
    progress_text.append(f"  - Initial random phi range: [0, 2π]")
    progress_text.append("")
    
    infid = []
    fidelity_history = []
    
    # Optimization loop with progress tracking
    # Live image for GUI

    fidelity_history = []
    update_interval = 10
    live_img_base64 = ""
    fidelity = 0.0

    progress_text.append("Optimization Progress:")
    for i in range(iterations):
        fidelity = g.iteration_onestep(learning_rate)
        
        is_update_step = (i % update_interval == 0)
        if is_update_step:
            fidelity_history.append(fidelity)

        if is_update_step or i == iterations - 1:
            plt.close('all')
            fig, ax = plt.subplots(figsize=(10, 6))
            time_steps_stair0, pwc_pulse_stair0 = g.PWC_pulse(g.phi)
            ax.plot(time_steps_stair0, pwc_pulse_stair0, "b-", linewidth=2)
            ax.set_xlabel("time")
            ax.set_ylabel("pulse strength")
            ax.set_title(f"CZ Gate Pulse Shape (Iteration {i + 1})")
            ax.set_ylim([0, 2 * np.pi])
            ax.grid(True, alpha=0.3)
            
            import io
            img_buffer = io.BytesIO()
            fig.savefig(img_buffer, format='png', dpi=150, bbox_inches='tight')
            img_buffer.seek(0)
            live_img_base64 = base64.b64encode(img_buffer.getvalue()).decode("utf-8")
            img_buffer.close()
            plt.close(fig)

            send_to_gui(
                status="running" if i < iterations - 1 else "finished",
                tool_name="optimize_cz_gate",
                parameters={"iterations": iterations, "learning_rate": learning_rate},
                live_metrics={"iteration": i + 1, "fidelity": fidelity},
                fidelity_history=fidelity_history,
                main_images=[live_img_base64]
            )

            infid.append(abs(1 - fidelity))
            fidelity_history.append(fidelity)
            
            # Report progress at key intervals
            interval = max(1, iterations // 10)  # Avoid division by zero for small iterations
            if i % interval == 0 or i == iterations - 1:
                progress_text.append(f"  Iter {i:4d}: Fidelity = {fidelity:.6f}")
            
    final_text_for_lucien = f"Final fidelity: {fidelity:.6f}"
    
    progress_text.append("")
    progress_text.append("Final Results:")
    progress_text.append(f"  - Final fidelity: {fidelity:.6f}")
    progress_text.append(f"  - Final infidelity: {abs(1 - fidelity):.2e}")
    progress_text.append(f"  - Pulse optimization range: [0, 2π]")
    progress_text.append(f"  - Phase values range: [{g.phi.min():.3f}, {g.phi.max():.3f}]")
    
    # Bidirectional evolution analysis
    try:
        A_list, B_list = g.BidirectEvolution()
        progress_text.append("")
        progress_text.append("Bidirectional Evolution Analysis:")
        progress_text.append(f"  - Forward evolution matrices (B_j): {len(B_list)} steps")
        progress_text.append(f"  - Backward evolution matrices (A_j): {len(A_list)} steps")
        progress_text.append("  - Evolution: U_total = U_N...U_1 with intermediate states")
    except Exception as e:
        progress_text.append(f"  - Bidirectional evolution analysis failed: {e}")

    # Create dual-plot visualization
    plt.close('all')
    fig, (ax1, ax2) = plt.subplots(2, 1, figsize=(12, 10))
    
    # Plot 1: Optimized pulse shape
    time_steps_stair, pwc_pulse_stair = g.PWC_pulse(g.phi)
    ax1.plot(time_steps_stair, pwc_pulse_stair, "b-", linewidth=2, label='φ(t) - Optimized Phase')
    ax1.set_xlabel("Time")
    ax1.set_ylabel("Phase φ(t)")
    ax1.set_title(f"CZ Gate Optimized Pulse Shape | Final Fidelity: {fidelity:.6f}")
    ax1.set_ylim([0, 2 * np.pi])
    ax1.grid(True, alpha=0.3)
    ax1.legend()
    
    # Add π markers on y-axis
    ax1.set_yticks([0, np.pi/2, np.pi, 3*np.pi/2, 2*np.pi])
    ax1.set_yticklabels(['0', 'π/2', 'π', '3π/2', '2π'])
    
    # Plot 2: Optimization convergence (both fidelity and infidelity)
    ax2_twin = ax2.twinx()
    
    # Plot fidelity on left axis
    ax2.plot(fidelity_history, 'g-', linewidth=2, label='Fidelity')
    ax2.set_xlabel('Iteration')
    ax2.set_ylabel('Fidelity', color='g')
    ax2.set_title('CZ Gate Optimization Convergence')
    ax2.grid(True, alpha=0.3)
    ax2.set_ylim([0, 1.1])
    ax2.tick_params(axis='y', labelcolor='g')
    
    # Plot infidelity on right axis (log scale)
    ax2_twin.semilogy(infid, 'r-', linewidth=2, label='Infidelity (log)')
    ax2_twin.set_ylabel('Infidelity (log scale)', color='r')
    ax2_twin.tick_params(axis='y', labelcolor='r')
    
    # Combine legends
    lines1, labels1 = ax2.get_legend_handles_labels()
    lines2, labels2 = ax2_twin.get_legend_handles_labels()
    ax2.legend(lines1 + lines2, labels1 + labels2, loc='best')
    
    # Add final value annotation
    ax2.axhline(y=fidelity, color='g', linestyle='--', alpha=0.7)
    ax2.text(0.98, 0.02, f'Final: {fidelity:.6f}', 
            transform=ax2.transAxes, 
            verticalalignment='bottom', horizontalalignment='right',
            bbox=dict(boxstyle="round,pad=0.3", facecolor="lightgreen", alpha=0.7))

    plt.tight_layout()

    # Convert figure to bytes for the final MCP response
    import io
    img_buffer = io.BytesIO()
    fig.savefig(img_buffer, format='png', dpi=150, bbox_inches='tight')
    img_buffer.seek(0)
    img_base64 = base64.b64encode(img_buffer.getvalue()).decode("utf-8")
    img_buffer.close()
    plt.close(fig)


    return [
        ImageContent(type="image", data=img_base64, mimeType="image/png"),
        TextContent(type="text", text="\n".join(progress_text)),
    ]


@mcp.tool(
    name="optimize_x_gate",
    description="Run the GRAPE algorithm to optimize the X gate with Fourier coefficients and comprehensive pulse shaping.",
)
async def optimize_x_gate(
    iterations: Annotated[int, "The number of iterations for the optimization."] = 500,
    learning_rate: Annotated[float, "The learning rate for the optimization."] = 0.05,
    fourier_terms: Annotated[int, "The number of Fourier terms to optimize."] = 6,
    num_slices_for_time_evolution: Annotated[int, "Number of time slices for evolution accuracy."] = 50,
) -> list[ImageContent | TextContent]:
    """
    Run the GRAPE algorithm to optimize the X gate with Fourier coefficients.

    Args:
        iterations: The number of iterations for the optimization.
        learning_rate: The learning rate for the optimization.
        fourier_terms: The number of Fourier terms to optimize.
        num_slices_for_time_evolution: Number of time slices for evolution accuracy.

    Returns:
        A list containing comprehensive pulse optimization plots and results.
    """
    # Set default values inside the function
    pulse_time = 2.5
    omega_max = 1.0
    rise_fall_ratio = 0.05
    optimize_sine_terms = False
    
    # Calculate derived parameters matching optimize_x.py
    total_pulse_time_L = np.pi * pulse_time
    rise_t = total_pulse_time_L * rise_fall_ratio
    fall_t = total_pulse_time_L * rise_fall_ratio
    
    # Initialize GRAPE_X with comprehensive parameters matching main function
    g = GRAPE_X(
        t_final=total_pulse_time_L,
        N_slices_for_evolution=num_slices_for_time_evolution,
        num_fourier_terms=fourier_terms,
        omega_max_val=omega_max,
        rise_time=rise_t,
        fall_time=fall_t,
        initial_coeffs_file=None,
        optimize_sine_terms=optimize_sine_terms
    )
    
    # Track optimization history
    avg_fidelities_history_opt = []
    finite_diff_coeff_step = 1e-5  # Matching optimize_x.py
    
    # Create progress text for detailed reporting
    progress_text = []
    progress_text.append("=== X GATE FOURIER OPTIMIZATION ===")
    progress_text.append(f"Pulse Parameters:")
    progress_text.append(f"  - Total time: {total_pulse_time_L:.3f} (π × {pulse_time})")
    progress_text.append(f"  - Fourier terms: {fourier_terms}")
    progress_text.append(f"  - Evolution slices: {num_slices_for_time_evolution}")
    progress_text.append(f"  - Rise/fall times: {rise_t:.3f}")
    progress_text.append(f"  - Optimize sine terms: {optimize_sine_terms}")
    progress_text.append(f"  - Learning rate: {learning_rate}")
    progress_text.append(f"  - Iterations: {iterations}")
    progress_text.append("")
    
    # Initial conditions reporting
    progress_text.append("Initial Conditions:")
    progress_text.append(f"  - Initial state: |0⟩")
    progress_text.append(f"  - Target state: |1⟩ (X gate)")
    progress_text.append(f"  - Noise conditions: {len(g.noise_conditions)} robustness points")
    progress_text.append(f"  - Initial a_coeffs[0] (DC): {g.a_coeffs[0]:.4f}")
    progress_text.append("")
    


    fidelity_history = []
    update_interval = 5
    live_img_base64 = ""
    avg_fidelity_opt_grid = 0.0

    # Run optimization with detailed progress tracking
    progress_text.append("Optimization Progress:")
    for i in range(iterations):
        avg_fidelity_opt_grid, _ = g.iteration_onestep_numerical_derivative(
            lr=learning_rate, d_coeff=finite_diff_coeff_step
        )
        avg_fidelities_history_opt.append(avg_fidelity_opt_grid)
        
        # Log progress at key intervals
        if i == 0 or i == 9 or i % 50 == 0 or i == iterations - 1:
            progress_text.append(f"  Iter {i:4d}: Avg Fidelity = {avg_fidelity_opt_grid:.6f}")
        
        is_update_step = (i % update_interval == 0)
        if is_update_step:
            fidelity_history.append(avg_fidelity_opt_grid)

        if is_update_step or i == iterations - 1:
            plt.close('all')
            fig, ax = plt.subplots(figsize=(10, 6))
            t_plot_live = np.linspace(0, g.t_final, 400)
            phi_plot_live = g.reconstruct_phi_at_t(t_plot_live, g.a_coeffs, g.b_coeffs)
            ax.plot(t_plot_live, phi_plot_live, "r-", linewidth=2, label="Phase φ(t) (Fourier)")
            ax.set_xlabel("time")
            ax.set_ylabel("Phase φ(t) (radians)", color="r")
            ax.tick_params(axis="y", labelcolor="r")
            ax.set_title(f"X Gate Pulse Shape (Iteration {i + 1})")
            ax.set_ylim([0, 2 * np.pi])
            ax.grid(True, alpha=0.3)
            ax.legend()

            import io
            img_buffer = io.BytesIO()
            fig.savefig(img_buffer, format='png', dpi=150, bbox_inches='tight')
            img_buffer.seek(0)
            live_img_base64 = base64.b64encode(img_buffer.getvalue()).decode("utf-8")
            img_buffer.close()
            plt.close(fig)

            send_to_gui(
                status="running" if i < iterations - 1 else "finished",
                tool_name="optimize_x_gate",
                parameters={"iterations": iterations, "learning_rate": learning_rate, "fourier_terms": fourier_terms},
                live_metrics={"iteration": i + 1, "fidelity": avg_fidelity_opt_grid},
                fidelity_history=fidelity_history,
                main_images=[live_img_base64]
            )
    
    
    progress_text.append("")
    progress_text.append("Final Results:")
    progress_text.append(f"  - Final average fidelity: {g.fidelity:.6f}")
    progress_text.append(f"  - Optimized a_coeffs[0] (DC): {g.a_coeffs[0]:.4f}")
    progress_text.append(f"  - Fourier coeffs range: a[1:] ∈ [{np.min(g.a_coeffs[1:]):.4f}, {np.max(g.a_coeffs[1:]):.4f}]")
    if optimize_sine_terms:
        progress_text.append(f"  - Sine coeffs range: b[1:] ∈ [{np.min(g.b_coeffs[1:]):.4f}, {np.max(g.b_coeffs[1:]):.4f}]")
    
    # Add individual fidelities for robustness analysis (3x3 optimization grid)
    progress_text.append("")
    progress_text.append("Robustness Analysis (3x3 Optimization Grid):")
    final_fidelity, final_individual_fids = g.calculate_average_fidelity_fourier(
        g.a_coeffs, g.b_coeffs, g.noise_conditions
    )
    for condition in g.noise_conditions:
        fid_val = final_individual_fids[condition['name']]
        progress_text.append(f"  {condition['name']}: {fid_val:.6f}")

    # Add comprehensive 11x11 robustness evaluation (like in optimize_x.py)
    progress_text.append("")
    progress_text.append("Extended Robustness Analysis (11x11 Evaluation Grid):")
    
    # Create 11x11 evaluation grid
    rabi_factors_eval = np.linspace(0.95, 1.05, 11)
    detuning_multipliers_eval = np.linspace(-0.05, 0.05, 11)
    fidelities_eval_grid = np.zeros((len(detuning_multipliers_eval), len(rabi_factors_eval)))
    
    eval_conditions_list = [
        {'name': f'Eval_R{r:.3f}_D{d:.3f}', 'omega_factor': r, 'detuning_val': d * g.Omega_max}
        for d in detuning_multipliers_eval for r in rabi_factors_eval
    ]
    
    all_eval_fids = {}
    for condition in eval_conditions_list:
        fid_val, _ = g.calculate_average_fidelity_fourier(g.a_coeffs, g.b_coeffs, [condition])
        all_eval_fids[condition['name']] = fid_val
    
    for d_idx, d_multiplier in enumerate(detuning_multipliers_eval):
        for r_idx, r_factor in enumerate(rabi_factors_eval):
            cond_name = f'Eval_R{r_factor:.3f}_D{d_multiplier:.3f}'
            fidelities_eval_grid[d_idx, r_idx] = all_eval_fids.get(cond_name, 0.0)
    
    avg_eval_fidelity = np.mean(fidelities_eval_grid)
    min_eval_fidelity = np.min(fidelities_eval_grid)
    max_eval_fidelity = np.max(fidelities_eval_grid)
    
    progress_text.append(f"  - Average evaluation fidelity (11x11): {avg_eval_fidelity:.6f}")
    progress_text.append(f"  - Minimum evaluation fidelity: {min_eval_fidelity:.6f}")
    progress_text.append(f"  - Maximum evaluation fidelity: {max_eval_fidelity:.6f}")
    progress_text.append(f"  - Robustness range: {max_eval_fidelity - min_eval_fidelity:.6f}")
    
    # Add Bloch sphere trajectory analysis
    progress_text.append("")
    progress_text.append("Enhanced Bloch Sphere Trajectory Analysis:")
    progress_text.append("  - Simulated quantum state evolution on Bloch sphere")
    progress_text.append("  - Ideal trajectory: Perfect Ω_max, zero detuning")
    progress_text.append("  - Error case 1: Ω_max +5% (Rabi frequency variation)")
    progress_text.append("  - Error case 2: Ω_max -5% (Rabi frequency variation)")  
    progress_text.append("  - Error case 3: Δ = +5% Ω_0 (positive detuning error)")
    progress_text.append("  - Error case 4: Δ = -5% Ω_0 (negative detuning error)")
    progress_text.append("  - All trajectories start from |0⟩ state and evolve to target |1⟩")

    # Create comprehensive visualization (4 subplots in 2x2 grid: pulse, convergence, robustness map, Bloch sphere)
    plt.close('all')
    fig = plt.figure(figsize=(16, 12))
    ax1 = plt.subplot(2, 2, 1)
    ax2 = plt.subplot(2, 2, 2) 
    ax3 = plt.subplot(2, 2, 3)
    ax4 = plt.subplot(2, 2, 4, projection='3d')
    
    # Plot 1: Optimized pulse with amplitude envelope
    t_plot_live = np.linspace(0, g.t_final, 400)
    phi_plot_live = g.reconstruct_phi_at_t(t_plot_live, g.a_coeffs, g.b_coeffs)
    ax1.plot(t_plot_live, phi_plot_live, 'r-', linewidth=2, label='Phase φ(t) (Fourier)')
    ax1.set_xlabel(f'Time (L={g.t_final:.2f})')
    ax1.set_ylabel('Phase φ(t) (radians)', color='r')
    ax1.tick_params(axis='y', labelcolor='r')
    ax1.set_title(f'Optimized X Gate Pulse (N_terms={fourier_terms})\nFinal Fidelity: {g.fidelity:.6f}')
    ax1.set_ylim([0, 2 * np.pi])
    ax1.grid(True, alpha=0.3)
    
    # Add amplitude envelope overlay
    ax1_twin = ax1.twinx()
    time_steps_amp, amp_stair = g.PWC_pulse(g.omega_envelope / omega_max)
    ax1_twin.plot(time_steps_amp, amp_stair, 'g:', alpha=0.7, label='Amplitude Ω(t)/Ω_max')
    ax1_twin.set_ylabel('Normalized Amplitude', color='g')
    ax1_twin.tick_params(axis='y', labelcolor='g')
    ax1_twin.set_ylim([-0.05, 1.1])
    
    # Combine legends
    lines1, labels1 = ax1.get_legend_handles_labels()
    lines2, labels2 = ax1_twin.get_legend_handles_labels()
    ax1.legend(lines1 + lines2, labels1 + labels2, loc='best')
    
    # Plot 2: Optimization convergence
    ax2.plot(avg_fidelities_history_opt, 'k-', linewidth=2, label='Average Fidelity (3×3 Robustness Grid)')
    ax2.set_xlabel('Iteration')
    ax2.set_ylabel('Average Fidelity')
    ax2.set_title('Optimization Convergence')
    ax2.grid(True, alpha=0.3)
    ax2.legend()
    ax2.set_ylim([0, 1.1])
    
    # Add final value annotation
    if avg_fidelities_history_opt:
        ax2.axhline(y=avg_fidelities_history_opt[-1], color='r', linestyle='--', alpha=0.7)
        ax2.text(len(avg_fidelities_history_opt)*0.7, avg_fidelities_history_opt[-1] + 0.05, 
                f'Final: {avg_fidelities_history_opt[-1]:.6f}', 
                bbox=dict(boxstyle="round,pad=0.3", facecolor="yellow", alpha=0.7))

    # Plot 3: Robustness heatmap (11x11 evaluation grid)
    im = ax3.imshow(fidelities_eval_grid, 
                   extent=[rabi_factors_eval[0], rabi_factors_eval[-1], 
                          detuning_multipliers_eval[0], detuning_multipliers_eval[-1]], 
                   origin='lower', aspect='auto', cmap='viridis', vmin=0.7, vmax=1.0)
    
    # Add colorbar
    cbar = fig.colorbar(im, ax=ax3, label='Fidelity')
    
    ax3.set_xlabel('Rabi Frequency Factor (Ω/Ω_ideal)')
    ax3.set_ylabel('Detuning Multiplier (Δ/Ω_max)')
    ax3.set_title(f'Robustness Map (11x11 Eval Grid)\nAvg. Eval Fidelity: {avg_eval_fidelity:.6f}')
    
    # Mark optimization grid points (3x3)
    opt_marker_rabis_plot = g.rabi_factors_opt
    opt_marker_detunings_plot = g.detuning_multipliers_opt
    ax3.scatter(np.tile(opt_marker_rabis_plot, len(opt_marker_detunings_plot)), 
               np.repeat(opt_marker_detunings_plot, len(opt_marker_rabis_plot)),
               s=50, facecolors='none', edgecolors='red', marker='o', label='3x3 Opt. Grid Points')
    ax3.legend(fontsize='small', loc='lower left')
    ax3.grid(True, which='both', linestyle='--', linewidth=0.5, color='gray')
    ax3.set_xticks(rabi_factors_eval[::2])
    ax3.set_yticks(detuning_multipliers_eval[::2])

    # Plot 4: Bloch sphere trajectory analysis (inspired by analyze_Fourier_Pulse.py)
    def state_to_bloch_vector(psi):
        """Convert quantum state to Bloch sphere coordinates."""
        psi = psi / np.linalg.norm(psi)
        sx = (psi.conj().T @ g.sigmax @ psi)[0,0]
        sy = (psi.conj().T @ g.sigmay @ psi)[0,0]
        sz = (psi.conj().T @ g.sigmaz @ psi)[0,0]
        return np.real(sx), np.real(sy), np.real(sz)
    
    def simulate_trajectory(initial_psi, a_c, b_c, omega_factor, detuning_val, n_steps=50):
        """Simulate quantum evolution trajectory on Bloch sphere."""
        psi_current = initial_psi.copy()
        bloch_history = [state_to_bloch_vector(psi_current)]
        dt_sim = g.t_final / n_steps
        
        for k in range(n_steps):
            t_mid = (k + 0.5) * dt_sim
            phi_at_t = g.reconstruct_phi_at_t(np.array([t_mid]), a_c, b_c)[0]
            
            # Get Hamiltonian at this time point with noise
            H_control = omega_factor * g.Omega_max * (np.cos(phi_at_t) * g.H1 - np.sin(phi_at_t) * g.H2)
            H_detuning = detuning_val * g.H_detuning_term
            H_total = H_control + H_detuning
            
            U_step = expm(-1j * H_total * dt_sim)
            psi_current = U_step @ psi_current
            bloch_history.append(state_to_bloch_vector(psi_current))
        
        return bloch_history
    
    # Simulate trajectories for ideal and 4 error cases (like analyze_Fourier_Pulse.py)
    initial_psi = g.initial_state.copy()
    error_factor = 0.05  # 5% error
    
    # Ideal trajectory
    bloch_ideal = simulate_trajectory(initial_psi, g.a_coeffs, g.b_coeffs, 1.0, 0.0)
    
    # Define 4 error cases (matching analyze_Fourier_Pulse.py)
    error_cases = [
        {"label": "Ω_max +5%", "omega_factor": 1 + error_factor, "detuning_val": 0.0, "color": "red", "style": "--"},
        {"label": "Ω_max -5%", "omega_factor": 1 - error_factor, "detuning_val": 0.0, "color": "orange", "style": "-."},
        {"label": "Δ = +5% Ω_0", "omega_factor": 1.0, "detuning_val": error_factor * g.Omega_max, "color": "green", "style": ":"},
        {"label": "Δ = -5% Ω_0", "omega_factor": 1.0, "detuning_val": -error_factor * g.Omega_max, "color": "purple", "style": "-"}
    ]
    
    # Simulate all error trajectories
    error_trajectories = []
    for case in error_cases:
        bloch_error = simulate_trajectory(initial_psi, g.a_coeffs, g.b_coeffs, 
                                        case["omega_factor"], case["detuning_val"])
        error_trajectories.append((case, bloch_error))
    
    # Draw Bloch sphere
    u = np.linspace(0, 2 * np.pi, 30)
    v = np.linspace(0, np.pi, 20)
    x_sphere = np.outer(np.cos(u), np.sin(v))
    y_sphere = np.outer(np.sin(u), np.sin(v))
    z_sphere = np.outer(np.ones(np.size(u)), np.cos(v))
    ax4.plot_surface(x_sphere, y_sphere, z_sphere, color='lightblue', alpha=0.05, linewidth=0)
    
    # Plot ideal trajectory
    bx_ideal, by_ideal, bz_ideal = zip(*bloch_ideal)
    ax4.plot(bx_ideal, by_ideal, bz_ideal, 'b-', linewidth=2.5, label='Ideal Trajectory', alpha=0.9)
    ax4.scatter(bx_ideal[0], by_ideal[0], bz_ideal[0], color='blue', s=60, marker='o')  # Start point
    ax4.scatter(bx_ideal[-1], by_ideal[-1], bz_ideal[-1], color='blue', s=80, marker='X')  # End point
    
    # Plot all 4 error trajectories
    for i, (case, bloch_error) in enumerate(error_trajectories):
        bx_error, by_error, bz_error = zip(*bloch_error)
        ax4.plot(bx_error, by_error, bz_error, 
                color=case["color"], linestyle=case["style"], linewidth=1.8, 
                label=f'{case["label"]} Trajectory', alpha=0.8)
        # End point for each error case
        markers = ['P', 's', '^', 'D']  # Different markers for each error case
        ax4.scatter(bx_error[-1], by_error[-1], bz_error[-1], 
                   color=case["color"], s=70, marker=markers[i])
    
    ax4.set_xlabel('⟨σx⟩')
    ax4.set_ylabel('⟨σy⟩')
    ax4.set_zlabel('⟨σz⟩')
    ax4.set_xlim([-1.1, 1.1])
    ax4.set_ylim([-1.1, 1.1])
    ax4.set_zlim([-1.1, 1.1])
    ax4.set_title('Bloch Sphere Trajectories\nIdeal + 4 Error Cases')
    ax4.legend(fontsize='x-small', loc='upper left', bbox_to_anchor=(0.02, 0.98))
    ax4.view_init(elev=20, azim=45)

    plt.tight_layout()

    # Convert figure to bytes
    import io
    img_buffer = io.BytesIO()
    fig.savefig(img_buffer, format='png', dpi=150, bbox_inches='tight')
    img_buffer.seek(0)
    img_base64 = base64.b64encode(img_buffer.getvalue()).decode("utf-8")
    img_buffer.close()
    plt.close(fig)

    return [
        ImageContent(type="image", data=img_base64, mimeType="image/png"),
        TextContent(type="text", text="\n".join(progress_text)),
    ]


@mcp.tool(
    name="generate_circuits",
    description="First step: Generate multiple quantum circuits from stabilizer generator. This tool uses reinforcement learning(RL) and multiple Qiskit classical algorithms to create candidate circuits, and return in JSON form for further analysis.",
)
async def generate_circuits(
    stabilizers: Annotated[List[str], "Define the stabilizer generator list of quantum codes, such as 7-bit GHZ state as ['+ZZ_____', '+_ZZ____', '+XXXXXXX']."],
    num_rl_circuits: Annotated[int, "The number of RL circuit variants to be generated."] = 3,
) -> list[TextContent]:
    """
    Generate multiple quantum circuits from stabilizer generator, including RL optimized results and Qiskit baseline results.
    """
    if not stabilizers or not isinstance(stabilizers, list):
        return [TextContent(type="text", text="Error: Stabilizer must be a non-empty string list.")]
    
    stabilizers = [s.strip().lstrip('+') for s in stabilizers]
    
    try:
        clean_stabilizers = [s.replace('_', 'I') for s in stabilizers]
        num_qubits = len(clean_stabilizers[0])
        target_tableau = stim.Tableau.from_stabilizers(
            [stim.PauliString(s) for s in clean_stabilizers], allow_underconstrained=True
        )
    except Exception as e:
        return [TextContent(type="text", text=f"Error: Error occurs in analyzing stabilizers: {e}")]

    try:
        project_root = resources.files('gate_optimize').parent.parent
    except (ImportError, AttributeError):
        from pathlib import Path
        project_root = Path(__file__).resolve().parent.parent.parent.parent
    
    params_path = str(project_root / 'model' / 'eval' / '7bit_params.json')
    args = parse(['-fromjson', params_path])
    args.qbits = num_qubits
    utils.set_seed(args.seed)
    
    utils._globals = {
        'debug': False, 'dist': args.dist, 'rewardtype': args.rewardtype, 'swanlab': False,
        'device': utils.get_device(prefer_cuda=True), 'noise': lambda state: state,
        'bufsize': args.bufsize, 'gamma': args.gamma, 'tau': args.tau, 'num_envs': 1
    }
    utils.args = args
    
    exp = Experiment(args.a, training_req=False, n_workers=1)
    
    model_dir = project_root / 'model' / 'plots' / f"{args.qbits}-{args.tol}-{args.name}--{args.exptdate}"
    model_path = str(model_dir / 'model')
    model_exists = os.path.exists(model_path + '.pkl')

    if not model_exists:
        return [TextContent(type="text", text=f"Error: No pre-trained RL model found in {model_path}.pkl.")]

    target_state = stim.Tableau(args.qbits)
    env = exp.initialize_test_env(target_state, target_tableau, args.tol, args.maxsteps, args.gateset, args.dist)
    env.max_steps = int(1 * args.maxsteps)
    
    if not hasattr(exp, 'agent'):
        if args.a in ['ppo', 'vpg']:
            exp.initialize_agent_pg(
                policy_hidden=args.phidden, policy_activ_fn=getattr(torch.nn.functional, args.activfn),
                policy_model_max_grad_norm=0.5, policy_optimizer_fn=lambda net: torch.optim.Adam(net.parameters(), lr=args.plr),
                value_hidden=args.vhidden, value_activ_fn=getattr(torch.nn.functional, args.activfn),
                value_model_max_grad_norm=0.5, value_optimizer_fn=lambda net: torch.optim.Adam(net.parameters(), lr=args.vlr),
                entropy_loss_weight=args.entropywt, gamma=args.gamma,
            )
        exp.load_model(model_path)

    all_circuits_data = []
    
    best_circuits, _ = exp.evaluate(env, n_eps=num_rl_circuits, num_best=num_rl_circuits, verbose=0)
    for i, (actions, _, _, _) in enumerate(best_circuits):
        int_actions = [a.item() if hasattr(a, 'item') else int(a) for a in actions]
        try:
            qc = env.get_inverted_ckt(int_actions)
        except (IndexError, AttributeError):
            qc = QuantumCircuit(env.qubits)
            for action in reversed(int_actions):
                if action < len(env.gates):
                    gate_name = env.gates[action]
                    if gate_name.startswith('h('):
                        qubit = int(gate_name.split('(')[1].split(')')[0])
                        qc.h(qubit)
                    elif gate_name.startswith('cnot('):
                        qubits = gate_name.split('(')[1].split(')')[0].split(',')
                        qc.cx(int(qubits[0]), int(qubits[1]))

        all_circuits_data.append({"name": f"RL Variant {i+1}", "qasm": qasm3.dumps(qc), "gate_count": len(qc.data)})

    cliff = qi.StabilizerState.from_stabilizer_list(clean_stabilizers, allow_underconstrained=True).clifford
    benchmarks = {
        'bravyi': qi.StabilizerState.from_stabilizer_list(clean_stabilizers, allow_underconstrained=True).clifford.to_circuit(),
        'ag': qs.synth_clifford_ag(cliff),
        'bm': qs.synth_clifford_full(cliff),
        'greedy': qs.synth_clifford_greedy(cliff)
    }
    for name, qc in benchmarks.items():
        all_circuits_data.append({"name": f"Qiskit-{name.upper()}", "qasm": qasm3.dumps(qc), "gate_count": len(qc.data)})

    output_data = {
        "num_qubits": num_qubits,
        "stabilizers": stabilizers,
        "circuits": all_circuits_data
    }
    output_json = json.dumps(output_data, indent=2)
    
    summary_text = (f"Successfully generated {len(best_circuits)} RL circuits and {len(benchmarks)} Qiskit baseline circuits.\n"
                    f"{len(all_circuits_data)} circuits in total have been prepared which can be used for fidelity comparison and simplification.\n"
                    "Please use the following JSON output as the input for the next tool `compare_circuits_fidelity`.")

    return [
        TextContent(type="text", text=summary_text),
        TextContent(type="text", text=output_json)
    ]


@mcp.tool(
    name="compare_circuits_fidelity",
    description="Second step: compare the performance of multiple circuits. Take as input a JSON object containing multiple circuits. Calculate the fidelity of each circuit under physical error models, and generate visualization charts and summary.",
)
async def compare_circuits_fidelity(
    circuits_json: Annotated[str, "A JSON string, containing the circuit list generated by 'generate_circuits' tool."],
) -> list[ImageContent | TextContent]:
    """
    Accepts a series of quantum circuits in QASM format, calculates their physical fidelity, and generates comparison reports and charts.
    """
    try:
        data = json.loads(circuits_json)
        circuits_info = data["circuits"]
        num_qubits = data["num_qubits"]
    except (json.JSONDecodeError, KeyError) as e:
        return [TextContent(type="text", text=f"Error: Invalid or incorrect input JSON: {e}")]

    results_text_lines = []
    images_base64 = []
    fidelity_comparison_data = []

    for circuit_info in circuits_info:
        name = circuit_info["name"]
        qasm_str = circuit_info["qasm"]
        gate_count = circuit_info["gate_count"]
        qc = qasm3.loads(qasm_str)

        physical_fidelity, physical_error_rate = None, None
        try:
            qc_no_meas = qc.remove_final_measurements(inplace=False) if any(i.operation.name == 'measure' for i in qc.data) else qc
            fidelity_result = simulate_circuit_fidelity(qc_no_meas, error_model='physical', num_shots=1000, seed=42)
            physical_fidelity = fidelity_result['fidelity']
            physical_error_rate = fidelity_result['error_rate']
        except Exception as fid_error:
            results_text_lines.append(f"Warning: Failed in ciruit '{name}' physical fidelity calculation: {fid_error}")

        fidelity_comparison_data.append({
            'method': name, 'gate_count': gate_count, 'physical_fidelity': physical_fidelity, 'physical_error_rate': physical_error_rate
        })
        
        plt.close('all')
        fig, ax = plt.subplots(figsize=(14, max(4, num_qubits * 0.5)))
        qc.draw('mpl', ax=ax, fold=-1)
        title = f"{name} | Gates: {gate_count}"
        if physical_fidelity is not None:
            title += f" | Physical Fidelity: {physical_fidelity:.5f}"
        ax.set_title(title, fontsize=12, pad=20)
        
        img_buffer = io.BytesIO()
        fig.savefig(img_buffer, format='png', dpi=150, bbox_inches='tight')
        img_buffer.seek(0)
        images_base64.append(base64.b64encode(img_buffer.getvalue()).decode("utf-8"))
        plt.close(fig)

    if fidelity_comparison_data:
        results_text_lines.append("\n--- Fidelity comparison and summary (Physical error model) ---")
        header = f"{'Method':<18} {'Gates':<6} {'Physical Fidelity':<18} {'Error Rate':<12}"
        results_text_lines.append(header)
        results_text_lines.append("-" * len(header))
        
        sorted_comparison = sorted(fidelity_comparison_data, key=lambda x: x.get('physical_fidelity') or 0.0, reverse=True)
        
        for entry in sorted_comparison:
            method = entry['method'][:17]
            gates = str(entry['gate_count'])
            phys_fid_str = f"{entry['physical_fidelity']:.6f}" if entry['physical_fidelity'] is not None else "N/A"
            error_rate_str = f"{entry['physical_error_rate']:.5f}" if entry['physical_error_rate'] is not None else "N/A"
            results_text_lines.append(f"{method:<18} {gates:<6} {phys_fid_str:<18} {error_rate_str:<12}")

    final_text = "\n".join(results_text_lines)
    send_to_gui(
        status="finished", tool_name="compare_circuits_fidelity",
        text_result=final_text, main_images=images_base64
    )
    
    return [TextContent(type="text", text=final_text)] + [ImageContent(type="image", data=b64, mimeType="image/png") for b64 in images_base64]


@mcp.tool(
    name="plot_timeline",
    description="Plot execution timeline for quantum circuits. Takes a JSON object containing multiple circuits and generates timeline visualization showing when each qubit is busy with operations.",
)
async def plot_timeline(
    circuits_json: Annotated[str, "A JSON string, containing circuit list generated by 'generate_circuits' tool."],
    circuit_index: Annotated[int, "Index of the circuit to plot timeline for (0-based)."] = 0,
    title_suffix: Annotated[str, "Additional text to add to the plot title."] = "",
) -> list[ImageContent | TextContent]:
    """
    Plot execution timeline for a quantum circuit showing when each qubit is busy with operations.
    """
    try:
        data = json.loads(circuits_json)
        circuits_info = data["circuits"]
    except (json.JSONDecodeError, KeyError) as e:
        return [TextContent(type="text", text=f"Error: Invalid or incorrect input JSON: {e}")]

    if not circuits_info:
        return [TextContent(type="text", text="Error: Empty circuit list. Unable to plot timeline.")]

    if circuit_index < 0 or circuit_index >= len(circuits_info):
        return [TextContent(type="text", text=f"Error: Circuit index {circuit_index} out of range. Available circuits: 0-{len(circuits_info)-1}.")]

    # Get the selected circuit
    circuit_info = circuits_info[circuit_index]
    circuit_name = circuit_info['name']
    qasm_str = circuit_info['qasm']
    gate_count = circuit_info['gate_count']
    
    try:
        # Parse QASM to Qiskit circuit
        qc = qasm3.loads(qasm_str)
        
        # Generate timeline plot using the utils function
        timeline_img_base64 = utils.plot_timeline_qiskit(
            qc, 
            save_path=None,  # Return base64 instead of saving
            title_suffix=f" - {circuit_name}{title_suffix}"
        )
        
<<<<<<< HEAD
    return content_list


# Import and register QEC tools
from . import server_qec

@mcp.tool(
    name="analyze_qec_logical_error_rate",
    description="Analyze quantum error correction codes by calculating logical error rates vs physical error rates using MWPM and BP-OSD decoders.",
)
async def analyze_qec_logical_error_rate(
    stabilizers: Annotated[List[str], "List of stabilizer strings for the quantum error correction code (e.g., ['+ZZ_____', '+_ZZ____', '+XXXXXXX'] for 7-qubit Steane code)"],
    logical_Z_operators: Annotated[List[str], "List of logical Z operator strings for the code (e.g., ['ZZZZZZZ'] for Steane code logical X and Z operators). Optional for auto-detection."] = None,
    rounds: Annotated[int, "Number of syndrome measurement rounds"] = 3,
    decoder_method: Annotated[str, "Decoding method: 'mwpm', 'bp_osd', or 'both' for comparison"] = 'mwpm',
) -> list[ImageContent | TextContent]:
    return await server_qec.analyze_qec_logical_error_rate(
        stabilizers, logical_Z_operators, rounds, decoder_method
    )
=======
        summary_text = [
            f"--- Timeline Plot for Circuit '{circuit_name}' ---",
            f"Circuit: {circuit_name}",
            f"Total gates: {gate_count}",
            f"Number of qubits: {qc.num_qubits}",
            f"Timeline visualization shows the execution schedule including:",
            f"  - Single qubit operations (blue)",
            f"  - Two qubit operations (red)", 
            f"  - Inter-zone movement (yellow)",
            f"  - Intra-zone movement (green)",
            f"  - Idle time (gray)",
            f"The plot helps visualize parallelization opportunities and bottlenecks."
        ]
        
        final_text = "\n".join(summary_text)
        
        # Send to GUI
        send_to_gui(
            status="finished", 
            tool_name="plot_timeline",
            text_result=final_text, 
            main_images=[timeline_img_base64]
        )
        
        return [
            TextContent(type="text", text=final_text),
            ImageContent(type="image", data=timeline_img_base64, mimeType="image/png")
        ]
        
    except Exception as e:
        return [TextContent(type="text", text=f"Error: Failed to plot timeline for circuit '{circuit_name}': {e}")]


@mcp.tool(
    name="simplify_best_circuit",
    description="Third step: Simplify the best quantum circuits. Accepts a JSON object containing multiple circuits, choosing the circuit with least gate number. Use Qiskit transpile function for depth optimization and simplification.",
)
async def simplify_best_circuit(
    circuits_json: Annotated[str, "A JSON string, containing circuit list generated by 'generate_circuits' tool."],
) -> list[ImageContent | TextContent]:
    """
    Choose the best circuit (according to gate number) from a series of circuits, and simplify.
    """
    try:
        data = json.loads(circuits_json)
        circuits_info = data["circuits"]
    except (json.JSONDecodeError, KeyError) as e:
        return [TextContent(type="text", text=f"Error: Invalid or incorrect input JSON: {e}")]

    if not circuits_info:
        return [TextContent(type="text", text="Error: Empty circuit list. Unable to simplify.")]

    best_circuit_info = min(circuits_info, key=lambda x: x['gate_count'])
    best_qc_name = best_circuit_info['name']
    best_qc_qasm = best_circuit_info['qasm']
    best_qc = qasm3.loads(best_qc_qasm)
    
    summary = [f"--- Circuit simplification ---",
               f"Best initial circuit chosen for simplification: '{best_qc_name}' (Gate number: {len(best_qc.data)})."]

    simplified_qc = transpile(best_qc, basis_gates=['h', 's', 'cx', 'sdg'], optimization_level=3)
    summary.append(f"After simplification, gate number is reduced to: {len(simplified_qc.data)}.")
    summary.append("Comparison summary before/after simplification generated.")

    plt.close('all')
    fig, (ax1, ax2) = plt.subplots(2, 1, figsize=(16, 12))
    
    best_qc.draw('mpl', ax=ax1, fold=-1)
    ax1.set_title(f"Before simplification: '{best_qc_name}' (Gate number: {len(best_qc.data)})", fontsize=14)
    
    simplified_qc.draw('mpl', ax=ax2, fold=-1)
    ax2.set_title(f"After simplification (Gate number: {len(simplified_qc.data)})", fontsize=14)
    
    plt.tight_layout(pad=3.0)
    
    img_buffer = io.BytesIO()
    fig.savefig(img_buffer, format='png', dpi=150, bbox_inches='tight')
    img_buffer.seek(0)
    simplification_img_base64 = base64.b64encode(img_buffer.getvalue()).decode("utf-8")
    plt.close(fig)

    final_text = "\n".join(summary)
    send_to_gui(
        status="finished", tool_name="simplify_best_circuit",
        text_result=final_text, main_images=[simplification_img_base64]
    )
    
    return [
        TextContent(type="text", text=final_text),
        ImageContent(type="image", data=simplification_img_base64, mimeType="image/png")
    ]
>>>>>>> 72f8ca1c
<|MERGE_RESOLUTION|>--- conflicted
+++ resolved
@@ -840,27 +840,6 @@
             title_suffix=f" - {circuit_name}{title_suffix}"
         )
         
-<<<<<<< HEAD
-    return content_list
-
-
-# Import and register QEC tools
-from . import server_qec
-
-@mcp.tool(
-    name="analyze_qec_logical_error_rate",
-    description="Analyze quantum error correction codes by calculating logical error rates vs physical error rates using MWPM and BP-OSD decoders.",
-)
-async def analyze_qec_logical_error_rate(
-    stabilizers: Annotated[List[str], "List of stabilizer strings for the quantum error correction code (e.g., ['+ZZ_____', '+_ZZ____', '+XXXXXXX'] for 7-qubit Steane code)"],
-    logical_Z_operators: Annotated[List[str], "List of logical Z operator strings for the code (e.g., ['ZZZZZZZ'] for Steane code logical X and Z operators). Optional for auto-detection."] = None,
-    rounds: Annotated[int, "Number of syndrome measurement rounds"] = 3,
-    decoder_method: Annotated[str, "Decoding method: 'mwpm', 'bp_osd', or 'both' for comparison"] = 'mwpm',
-) -> list[ImageContent | TextContent]:
-    return await server_qec.analyze_qec_logical_error_rate(
-        stabilizers, logical_Z_operators, rounds, decoder_method
-    )
-=======
         summary_text = [
             f"--- Timeline Plot for Circuit '{circuit_name}' ---",
             f"Circuit: {circuit_name}",
@@ -952,4 +931,20 @@
         TextContent(type="text", text=final_text),
         ImageContent(type="image", data=simplification_img_base64, mimeType="image/png")
     ]
->>>>>>> 72f8ca1c
+
+# Import and register QEC tools
+from . import server_qec
+
+@mcp.tool(
+    name="analyze_qec_logical_error_rate",
+    description="Analyze quantum error correction codes by calculating logical error rates vs physical error rates using MWPM and BP-OSD decoders.",
+)
+async def analyze_qec_logical_error_rate(
+    stabilizers: Annotated[List[str], "List of stabilizer strings for the quantum error correction code (e.g., ['+ZZ_____', '+_ZZ____', '+XXXXXXX'] for 7-qubit Steane code)"],
+    logical_Z_operators: Annotated[List[str], "List of logical Z operator strings for the code (e.g., ['ZZZZZZZ'] for Steane code logical X and Z operators). Optional for auto-detection."] = None,
+    rounds: Annotated[int, "Number of syndrome measurement rounds"] = 3,
+    decoder_method: Annotated[str, "Decoding method: 'mwpm', 'bp_osd', or 'both' for comparison"] = 'mwpm',
+) -> list[ImageContent | TextContent]:
+    return await server_qec.analyze_qec_logical_error_rate(
+        stabilizers, logical_Z_operators, rounds, decoder_method
+    )